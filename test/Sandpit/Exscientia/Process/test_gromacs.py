import BioSimSpace.Sandpit.Exscientia as BSS
from BioSimSpace.Sandpit.Exscientia.Align import decouple
from BioSimSpace.Sandpit.Exscientia.Units.Length import angstrom
from BioSimSpace.Sandpit.Exscientia.Units.Angle import radian
from BioSimSpace.Sandpit.Exscientia.Units.Energy import kcal_per_mol
from BioSimSpace.Sandpit.Exscientia.FreeEnergy import Restraint
from BioSimSpace.Sandpit.Exscientia.Units.Temperature import kelvin

import pytest

# Make sure GROMSCS is installed.
has_gromacs = BSS._gmx_exe is not None

@pytest.fixture
def system(scope="session"):
    """Re-use the same molecuar system for each test."""
    return BSS.IO.readMolecules("test/Sandpit/Exscientia/input/amber/ala/*")

@pytest.mark.skipif(has_gromacs is False, reason="Requires GROMACS to be installed.")
def test_minimise(system):
    """Test a minimisation protocol."""

    # Create a short minimisation protocol.
    protocol = BSS.Protocol.Minimisation(steps=100)

    # Run the process and check that it finishes without error.
    assert run_process(system, protocol)

@pytest.mark.skipif(has_gromacs is False, reason="Requires GROMACS to be installed.")
def test_equilibrate(system):
    """Test an equilibration protocol."""

    # Create a short equilibration protocol.
    protocol = BSS.Protocol.Equilibration(runtime=BSS.Types.Time(0.001, "nanoseconds"))

    # Run the process and check that it finishes without error.
    assert run_process(system, protocol)

@pytest.mark.skipif(has_gromacs is False, reason="Requires GROMACS to be installed.")
def test_heat(system):
    """Test a heating protocol."""

    # Create a short heating protocol.
    protocol = BSS.Protocol.Equilibration(runtime=BSS.Types.Time(0.001, "nanoseconds"),
                                          temperature_start=BSS.Types.Temperature(0, "kelvin"),
                                          temperature_end=BSS.Types.Temperature(300, "kelvin"))

    # Run the process and check that it finishes without error.
    assert run_process(system, protocol)

@pytest.mark.skipif(has_gromacs is False, reason="Requires GROMACS to be installed.")
def test_cool(system):
    """Test a cooling protocol."""

    # Create a short heating protocol.
    protocol = BSS.Protocol.Equilibration(runtime=BSS.Types.Time(0.001, "nanoseconds"),
                                          temperature_start=BSS.Types.Temperature(300, "kelvin"),
                                          temperature_end=BSS.Types.Temperature(0, "kelvin"))

    # Run the process and check that it finishes without error.
    assert run_process(system, protocol, extra_options={'verlet-buffer-tolerance': '2e-07'})

@pytest.mark.skipif(has_gromacs is False, reason="Requires GROMACS to be installed.")
def test_production(system):
    """Test a production protocol."""

    # Create a short production protocol.
    protocol = BSS.Protocol.Production(runtime=BSS.Types.Time(0.001, "nanoseconds"))

    # Run the process and check that it finishes without error.
    assert run_process(system, protocol)

@pytest.mark.skipif(has_gromacs is False, reason="Requires GROMACS to be installed.")
def test_vacuum_water(system):
    """Regression test for ensuring the water topology is swapped for vacuum simulations."""

    # Create a short production protocol.
    protocol = BSS.Protocol.Minimisation(steps=100)

    # Create a new system using the first two molecules of 'system'.
    # This will be an alanine-dipeptide and water in vacuum.
    new_system = (system[0] + system[1]).toSystem()

    # Run the process and check that it finishes without error.
    assert run_process(new_system, protocol)

<<<<<<< HEAD
def test_restraint(system, tmp_path):
    """Test if the restraint has been written in a way that could be processed
    correctly."""
    ligand = ligand = BSS.IO.readMolecules(BSS.IO.glob("test/input/ligands/ligand01*")).getMolecule(0)
    decoupled_ligand = decouple(ligand)
    l1 = decoupled_ligand.getAtoms()[0]
    l2 = decoupled_ligand.getAtoms()[1]
    l3 = decoupled_ligand.getAtoms()[2]
    ligand_2 = BSS.IO.readMolecules(BSS.IO.glob("test/input/ligands/ligand04*")).getMolecule(0)
    r1 = ligand_2.getAtoms()[0]
    r2 = ligand_2.getAtoms()[1]
    r3 = ligand_2.getAtoms()[2]
    system = (decoupled_ligand+ligand_2).toSystem()

    restraint_dict = {
        "anchor_points":{"r1":r1, "r2":r2, "r3":r3,
                         "l1":l1, "l2":l2, "l3":l3},
        "equilibrium_values":{"r0":7.84 * angstrom,
                              "thetaA0":0.81 * radian,
                              "thetaB0":1.74 * radian,
                              "phiA0":2.59 * radian,
                              "phiB0":-1.20 * radian,
                              "phiC0":2.63 * radian},
        "force_constants":{"kr":10 * kcal_per_mol / angstrom ** 2,
                           "kthetaA":10 * kcal_per_mol / (radian * radian),
                           "kthetaB":10 * kcal_per_mol / (radian * radian),
                           "kphiA":10 * kcal_per_mol / (radian * radian),
                           "kphiB":10 * kcal_per_mol / (radian * radian),
                           "kphiC":10 * kcal_per_mol / (radian * radian)}}
    restraint = Restraint(system, restraint_dict, 300 * kelvin, rest_type='Boresch')

    # Create a short production protocol.
    protocol = BSS.Protocol.Production(runtime=BSS.Types.Time(0.0001, "nanoseconds"))

    # Run the process and check that it finishes without error.
    assert run_process(system, protocol, restraint=restraint,
                       work_dir=str(tmp_path))
    with open(tmp_path / 'test.top', 'r') as f:
        assert 'intermolecular_interactions' in f.read()


def run_process(system, protocol, **kwargs):
=======
@pytest.mark.skipif(has_gromacs is False, reason="Requires GROMACS to be installed.")
@pytest.mark.parametrize("restraint", ["backbone", "heavy"])
def test_restraints(restraint):
    """Regression test for correct injection of restraint file into GROMACS topology."""

    # Load the perturbable system.
    system = BSS.IO.readPerturbableSystem(
        "test/Sandpit/Exscientia/input/morphs/complex_vac0.prm7",
        "test/Sandpit/Exscientia/input/morphs/complex_vac0.rst7",
        "test/Sandpit/Exscientia/input/morphs/complex_vac1.prm7",
        "test/Sandpit/Exscientia/input/morphs/complex_vac1.rst7"
    )

    # Create an equilibration protocol with backbone restraints.
    protocol = BSS.Protocol.Equilibration(restraint=restraint)

    # Create the simulation process.
    process = BSS.Process.Gromacs(system, protocol)


def run_process(system, protocol):
>>>>>>> e16171dd
    """Helper function to run various simulation protocols."""

    # Initialise the GROMACS process.
    process = BSS.Process.Gromacs(system, protocol, name="test", **kwargs)

    # Only run on a single MPI rank.
    process.setArg("-ntmpi", 1)

    # Start the GROMACS simulation.
    process.start()

    # Wait for the process to end.
    system = process.getSystem(block=True)
    assert system is not None

    # Return the process exit code.
    return not process.isError()<|MERGE_RESOLUTION|>--- conflicted
+++ resolved
@@ -84,8 +84,27 @@
     # Run the process and check that it finishes without error.
     assert run_process(new_system, protocol)
 
-<<<<<<< HEAD
-def test_restraint(system, tmp_path):
+@pytest.mark.skipif(has_gromacs is False, reason="Requires GROMACS to be installed.")
+@pytest.mark.parametrize("restraint", ["backbone", "heavy"])
+def test_restraints(restraint):
+    """Regression test for correct injection of restraint file into GROMACS topology."""
+
+    # Load the perturbable system.
+    system = BSS.IO.readPerturbableSystem(
+        "test/Sandpit/Exscientia/input/morphs/complex_vac0.prm7",
+        "test/Sandpit/Exscientia/input/morphs/complex_vac0.rst7",
+        "test/Sandpit/Exscientia/input/morphs/complex_vac1.prm7",
+        "test/Sandpit/Exscientia/input/morphs/complex_vac1.rst7"
+    )
+
+    # Create an equilibration protocol with backbone restraints.
+    protocol = BSS.Protocol.Equilibration(restraint=restraint)
+
+    # Create the simulation process.
+    process = BSS.Process.Gromacs(system, protocol)
+
+
+def test_write_restraint(system, tmp_path):
     """Test if the restraint has been written in a way that could be processed
     correctly."""
     ligand = ligand = BSS.IO.readMolecules(BSS.IO.glob("test/input/ligands/ligand01*")).getMolecule(0)
@@ -127,29 +146,6 @@
 
 
 def run_process(system, protocol, **kwargs):
-=======
-@pytest.mark.skipif(has_gromacs is False, reason="Requires GROMACS to be installed.")
-@pytest.mark.parametrize("restraint", ["backbone", "heavy"])
-def test_restraints(restraint):
-    """Regression test for correct injection of restraint file into GROMACS topology."""
-
-    # Load the perturbable system.
-    system = BSS.IO.readPerturbableSystem(
-        "test/Sandpit/Exscientia/input/morphs/complex_vac0.prm7",
-        "test/Sandpit/Exscientia/input/morphs/complex_vac0.rst7",
-        "test/Sandpit/Exscientia/input/morphs/complex_vac1.prm7",
-        "test/Sandpit/Exscientia/input/morphs/complex_vac1.rst7"
-    )
-
-    # Create an equilibration protocol with backbone restraints.
-    protocol = BSS.Protocol.Equilibration(restraint=restraint)
-
-    # Create the simulation process.
-    process = BSS.Process.Gromacs(system, protocol)
-
-
-def run_process(system, protocol):
->>>>>>> e16171dd
     """Helper function to run various simulation protocols."""
 
     # Initialise the GROMACS process.
