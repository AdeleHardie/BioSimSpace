######################################################################
# BioSimSpace: Making biomolecular simulation a breeze!
#
# Copyright: 2017-2021
#
# Authors: Lester Hedges <lester.hedges@gmail.com>
#
# BioSimSpace is free software: you can redistribute it and/or modify
# it under the terms of the GNU General Public License as published by
# the Free Software Foundation, either version 2 of the License, or
# (at your option) any later version.
#
# BioSimSpace is distributed in the hope that it will be useful,
# but WITHOUT ANY WARRANTY; without even the implied warranty of
# MERCHANTABILITY or FITNESS FOR A PARTICULAR PURPOSE. See the
# GNU General Public License for more details.
#
# You should have received a copy of the GNU General Public License
# along with BioSimSpace. If not, see <http://www.gnu.org/licenses/>.
#####################################################################

"""
Functionality for relative free-energy simulations.
"""

__author__ = "Lester Hedges"
__email__ = "lester.hedges@gmail.com"

__all__ = ["Relative", "getData"]

from collections import OrderedDict as _OrderedDict
from glob import glob as _glob

import copy as _copy
import math as _math
import shlex as _shlex
import sys as _sys
import os as _os
import shutil as _shutil
import subprocess as _subprocess
import tempfile as _tempfile
import warnings as _warnings
import zipfile as _zipfile

from Sire.Base import getBinDir as _getBinDir
from Sire.Base import getShareDir as _getShareDir

from Sire import IO as _SireIO
from Sire import Mol as _SireMol

from BioSimSpace import _gmx_exe
from BioSimSpace import _is_notebook
from BioSimSpace._Exceptions import AnalysisError as _AnalysisError
from BioSimSpace._Exceptions import MissingSoftwareError as _MissingSoftwareError
from BioSimSpace._SireWrappers import Molecules as _Molecules
from BioSimSpace._SireWrappers import System as _System
from BioSimSpace._Utils import cd as _cd
from BioSimSpace import Process as _Process
from BioSimSpace import Protocol as _Protocol
from BioSimSpace import Types as _Types
from BioSimSpace import Units as _Units

if _is_notebook:
    from IPython.display import FileLink as _FileLink

# Check that the analyse_freenrg script exists.
if _sys.platform != "win32":
    _analyse_freenrg = _os.path.join(_getBinDir(), "analyse_freenrg")
else:
    _analyse_freenrg = _os.path.join(_os.path.normpath(_getShareDir()), "scripts", "analyse_freenrg.py")
if not _os.path.isfile(_analyse_freenrg):
    raise _MissingSoftwareError("Cannot find free energy analysis script in expected location: '%s'" % _analyse_freenrg)
if _sys.platform == "win32":
    _analyse_freenrg = "%s %s" % (_os.path.join(_os.path.normpath(_getBinDir()), "sire_python.exe"), _analyse_freenrg)

class Relative():
    """Class for configuring and running relative free-energy perturbation simulations."""

    # Create a list of supported molecular dynamics engines.
    _engines = ["GROMACS", "SOMD"]

    def __init__(self, system, protocol=None, work_dir=None, engine=None,
            setup_only=False, ignore_warnings=False, show_errors=True,
            property_map={}):
        """Constructor.

           Parameters
           ----------

           system : :class:`System <BioSimSpace._SireWrappers.System>`
               The molecular system for the perturbation leg. This must contain
               a single perturbable molecule and is assumed to have already
               been equilibrated.

           protocol : :class:`Protocol.FreeEnergy <BioSimSpace.Protocol.FreeEnergy>`, \
               The simulation protocol.

           work_dir : str
               The working directory for the free-energy perturbation
               simulation.

           engine: str
               The molecular dynamics engine used to run the simulation. Available
               options are "GROMACS", or "SOMD". If this argument is omitted then
               BioSimSpace will choose an appropriate engine for you.

           setup_only: bool
               Whether to only support simulation setup. If True, then no
               simulation processes objects will be created, only the directory
               hierarchy and input files to run a simulation externally. This
               can be useful when you don't intend to use BioSimSpace to run
               the simulation. Note that a 'work_dir' must also be specified.

           ignore_warnings : bool
               Whether to ignore warnings when generating the binary run file.
               This option is specific to GROMACS and will be ignored when a
               different molecular dynamics engine is chosen.

           show_errors : bool
               Whether to show warning/error messages when generating the binary
               run file. This option is specific to GROMACS and will be ignored
               when a different molecular dynamics engine is chosen.

           property_map : dict
               A dictionary that maps system "properties" to their user defined
               values. This allows the user to refer to properties with their
               own naming scheme, e.g. { "charge" : "my-charge" }
        """

        # Validate the input.

        if not isinstance(system, _System):
            raise TypeError("'system' must be of type 'BioSimSpace._SireWrappers.System'")
        else:
            # Store a copy of solvated system.
            self._system = system.copy()

        if protocol is not None:
            if isinstance(protocol, _Protocol.FreeEnergy):
                self._protocol = protocol
            else:
                raise TypeError("'protocol' must be of type 'BioSimSpace.Protocol.FreeEnergy'")
        else:
            # Use a default protocol.
            self._protocol = _Protocol.FreeEnergy()

        if not isinstance(setup_only, bool):
            raise TypeError("'setup_only' must be of type 'bool'.")
        else:
            self._setup_only = setup_only

        # Create a temporary working directory and store the directory name.
        if work_dir is None:
            if setup_only:
                raise ValueError("A 'work_dir' must be specified when 'setup_only' is True!")
            self._tmp_dir = _tempfile.TemporaryDirectory()
            self._work_dir = self._tmp_dir.name

        # User specified working directory.
        else:
            self._work_dir = work_dir

            # Create the directory if it doesn't already exist.
            if not _os.path.isdir(work_dir):
                _os.makedirs(work_dir, exist_ok=True)

        # Validate the user specified molecular dynamics engine.
        if engine is not None:
<<<<<<< HEAD
            if not isinstance(engine, str):
                raise Types("'engine' must be of type 'str'.")
=======
            if type(engine) is not str:
                raise TypeError("'engine' must be of type 'str'.")
>>>>>>> 38457685

            # Strip whitespace from engine and convert to upper case.
            engine = engine.replace(" ", "").upper()

            # Check that the engine is supported.
            if engine not in self._engines:
                raise ValueError("Unsupported molecular dynamics engine '%s'. "
                                 "Supported engines are: %r." % ", ".join(self._engines))

            # Make sure GROMACS is installed if GROMACS engine is selected.
            if engine == "GROMACS":
                if _gmx_exe is None:
                    raise _MissingSoftwareError("Cannot use GROMACS engine as GROMACS is not installed!")

                # The system must have a perturbable molecule.
                if system.nPerturbableMolecules() == 0:
                    raise ValueError("The system must contain a perturbable molecule! "
                                     "Use the 'BioSimSpace.Align' package to map and merge molecules.")

                if self._protocol.getPerturbationType() != "full":
                    raise NotImplementedError("GROMACS currently only supports the 'full' perturbation "
                                              "type. Please use engine='SOMD' when running multistep "
                                              "perturbation types.")
        else:
            # Use SOMD as a default.
            engine = "SOMD"

            # The system must have a single perturbable molecule.
            if system.nPerturbableMolecules() != 1:
                raise ValueError("The system must contain a single perturbable molecule! "
                                 "Use the 'BioSimSpace.Align' package to map and merge molecules.")

        # Set the engine.
        self._engine = engine

        if not isinstance(ignore_warnings, bool):
            raise ValueError("'ignore_warnings' must be of type 'bool.")
        self._ignore_warnings = ignore_warnings

        if not isinstance(show_errors, bool):
            raise ValueError("'show_errors' must be of type 'bool.")
        self._show_errors = show_errors

        # Check that the map is valid.
        if not isinstance(property_map, dict):
            raise TypeError("'property_map' must be of type 'dict'")
        self._property_map = property_map

        # Create fake instance methods for 'analyse' and 'difference'. These
        # pass instance data through to the staticmethod versions.
        self.analyse = self._analyse
        self.difference = self._difference

        # Initialise the process runner.
        self._initialise_runner(self._system)

    def run(self, serial=True):
        """Run the simulation.

           Parameters
           ----------

           serial : bool
               Whether to run the individual processes for the lambda windows
               in serial.
        """
        if not isinstance(serial, bool):
            raise TypeError("'serial' must be of type 'bool'.")

        if self._setup_only:
            _warnings.warn("No processes exist! Object created in 'setup_only' mode.")
        else:
            self._runner.startAll(serial=serial)

    def wait(self):
        """Wait for the simulation to finish."""
        if self._setup_only:
            _warnings.warn("No processes exist! Object created in 'setup_only' mode.")
        else:
            self._runner.wait()

    def kill(self, index):
        """Kill a process for a specific lambda window.

           Parameters
           ----------

           index : int
               The index of the lambda window.
        """
        self._runner.kill(index)

    def killAll(self):
        """Kill any running processes for all lambda windows."""

        self._runner.killAll()

    def workDir(self):
        """Return the working directory.

           Returns
           -------

           work_dir : str
               The path of the working directory.
        """
        return self._work_dir

    def getData(self, name="data", file_link=False, work_dir=None):
        """Return a link to a zip file containing the data files required for
           post-simulation analysis.

           Parameters
           ----------

           name : str
               The name of the zip file.

           file_link : bool
               Whether to return a FileLink when working in Jupyter.

           work_dir : str
               The working directory for the free-energy perturbation
               simulation.

           Returns
           -------

           output : str, IPython.display.FileLink
               A path, or file link, to an archive of the process input.
        """

        if self._work_dir is None:
            raise ValueError("'work_dir' must be set!")
        else:
            if not isinstance(work_dir, str):
                raise TypeError("'work_dir' must be of type 'str'.")
            if not _os.path.isdir(work_dir):
                raise ValueError("'work_dir' doesn't exist!")

        if not isinstance(name, str):
            raise TypeError("'name' must be of type 'str'")

        # Generate the zip file name.
        zipname = "%s.zip" % name

        # Get the current working directory.
        cwd = _os.getcwd()

        # Change into the working directory.
        with _cd(work_dir):
            # Glob all of the analysis files.

            # First try SOMD data.
            files = _glob("*/*/gradients.dat")

            if len(files) == 0:
                files = _glob("*/*/gromacs.xvg")

                if len(files) == 0:
                    raise ValueError(f"Couldn't find any analysis files in '{work_dir}'")

            # Write to the zip file.
            with _zipfile.ZipFile(cwd + f"/{zipname}", "w") as zip:
                for file in files:
                    zip.write(file)

        # Return a link to the archive.
        if _is_notebook:
            if file_link:
                # Create a FileLink to the archive.
                f_link = _FileLink(zipname)

                # Set the download attribute so that JupyterLab doesn't try to open the file.
                f_link.html_link_str = f"<a href='%s' target='_blank' download='{zipname}'>%s</a>"

                # Return a link to the archive.
                return f_link
            else:
                return zipname
        # Return the path to the archive.
        else:
            return zipname

    @staticmethod
    def analyse(work_dir):
        """Analyse existing free-energy data from a simulation working directory.

           Parameters
           ----------

           work_dir : str
               The working directory for the simulation.

           Returns
           -------

           pmf : [(float, :class:`Energy <BioSimSpace.Types.Energy>`, :class:`Energy <BioSimSpace.Types.Energy>`)]
               The potential of mean force (PMF). The data is a list of tuples,
               where each tuple contains the lambda value, the PMF, and the
               standard error.

           overlap : [ [ float, float, ... ] ]
               The overlap matrix. This gives the overlap between each lambda
               window.  This parameter is only computed for the SOMD engine and
               will be None when GROMACS is used.
        """

        if not isinstance(work_dir, str):
            raise TypeError("'work_dir' must be of type 'str'.")
        if not _os.path.isdir(work_dir):
            raise ValueError("'work_dir' doesn't exist!")

        # First test for SOMD files.
        data = _glob(work_dir + "/lambda_*/gradients.dat")

        # SOMD.
        if len(data) > 0:
            return Relative._analyse_somd(work_dir)

        # Now check for GROMACS output.
        else:
            data = _glob(work_dir + "/lambda_*/gromacs.xvg")
            if len(data) == 0:
                raise ValueError("Couldn't find any SOMD or GROMACS free-energy output?")
            return Relative._analyse_gromacs(work_dir)

    def _analyse(self):
        """Analyse free-energy data for this object.

           Returns
           -------

           pmf : [(float, :class:`Energy <BioSimSpace.Types.Energy>`, :class:`Energy <BioSimSpace.Types.Energy>`)]
               The potential of mean force (PMF). The data is a list of tuples,
               where each tuple contains the lambda value, the PMF, and the
               standard error.

           overlap : [ [ float, float, ... ] ]
               The overlap matrix. This gives the overlap between each lambda
               window.  This parameter is only computed for the SOMD engine and
               will be None when GROMACS is used.
        """

        # Return the result of calling the staticmethod, passing in the working
        # directory of this object.
        return Relative.analyse(self._work_dir)

    @staticmethod
    def _analyse_gromacs(work_dir=None):
        """Analyse the GROMACS free energy data.

           Parameters
           ----------

           work_dir : str
               The path to the working directory.

           Returns
           -------

           pmf : [(float, :class:`Energy <BioSimSpace.Types.Energy>`, :class:`Energy <BioSimSpace.Types.Energy>`)]
               The potential of mean force (PMF). The data is a list of tuples,
               where each tuple contains the lambda value, the PMF, and the
               standard error.
        """

        if not isinstance(work_dir, str):
            raise TypeError("'work_dir' must be of type 'str'.")
        if not _os.path.isdir(work_dir):
            raise ValueError("'work_dir' doesn't exist!")

        # Create the command.
        command = "%s bar -f %s/lambda_*/*.xvg -o %s/bar.xvg" % (_gmx_exe, work_dir, work_dir)

        # Run the first command.
        proc = _subprocess.run(_shlex.split(command), shell=False,
            stdout=_subprocess.PIPE, stderr=_subprocess.PIPE)
        if proc.returncode != 0:
            raise _AnalysisError("GROMACS free-energy analysis failed!")

        # Initialise list to hold the data.
        data = []

        # Extract the data from the output files.

        # First leg.
        with open("%s/bar.xvg" % work_dir) as file:

            # Read all of the lines into a list.
            lines = []
            for line in file:
                # Ignore comments and xmgrace directives.
                if line[0] != "#" and line[0] != "@":
                    lines.append(line.rstrip())

            # Store the initial free energy reading.
            data.append((0.0,
                         0.0 * _Units.Energy.kcal_per_mol,
                         0.0 * _Units.Energy.kcal_per_mol))

            # Zero the accumulated error.
            total_error = 0

            # Zero the accumulated free energy difference.
            total_freenrg = 0

            # Process the BAR data.
            for x, line in enumerate(lines):
                # Extract the data from the line.
                records = line.split()

                # Update the total free energy difference.
                total_freenrg += float(records[1])

                # Extract the error.
                error = float(records[2])

                # Update the accumulated error.
                total_error = _math.sqrt(total_error*total_error + error*error)

                # Append the data.
                data.append(((x + 1) / (len(lines)),
                             (total_freenrg * _Units.Energy.kt).kcal_per_mol(),
                             (total_error * _Units.Energy.kt).kcal_per_mol()))

        return (data, None)

    @staticmethod
    def _analyse_somd(work_dir=None):
        """Analyse the SOMD free energy data.

           Parameters
           ----------

           work_dir : str
               The path to the working directory.

           Returns
           -------

           pmf : [(float, :class:`Energy <BioSimSpace.Types.Energy>`, :class:`Energy <BioSimSpace.Types.Energy>`)]
               The potential of mean force (PMF). The data is a list of tuples,
               where each tuple contains the lambda value, the PMF, and the
               standard error.

           overlap : [ [ float, float, ... ] ]
               The overlap matrix. This gives the overlap between each lambda
               window.  This parameter is only computed for the SOMD engine and
               will be None when GROMACS is used.
        """

        if not isinstance(work_dir, str):
            raise TypeError("'work_dir' must be of type 'str'.")
        if not _os.path.isdir(work_dir):
            raise ValueError("'work_dir' doesn't exist!")

        # Create the command.
        command = "%s mbar -i %s/lambda_*/simfile.dat -o %s/mbar.txt --overlap --subsampling" % (_analyse_freenrg, work_dir, work_dir)

        # Run the first command.
        proc = _subprocess.run(_shlex.split(command), shell=False,
            stdout=_subprocess.PIPE, stderr=_subprocess.PIPE)
        if proc.returncode != 0:
            raise _AnalysisError("SOMD free-energy analysis failed!")

        # Re-run without subsampling if the subsampling has resulted in less than 50 samples.
        with open("%s/mbar.txt" % work_dir) as file:
            for line in file:
                if "#WARNING SUBSAMPLING ENERGIES RESULTED IN LESS THAN 50 SAMPLES" in line:
                    _warnings.warn("Subsampling resulted in less than 50 samples, "
                                  f"re-running without subsampling for '{work_dir}'")
                    command = "%s mbar -i %s/lambda_*/simfile.dat -o %s/mbar.txt --overlap" % (_analyse_freenrg, work_dir, work_dir)
                    proc = _subprocess.run(_shlex.split(command), shell=False,
                        stdout=_subprocess.PIPE, stderr=_subprocess.PIPE)
                    if proc.returncode != 0:
                        raise _AnalysisError("SOMD free-energy analysis failed!")
                    break

        # Initialise list to hold the data.
        data = []

        # Initialise list to hold the overlap matrix.
        overlap = []

        # Extract the data from the output files.

        # First leg.
        with open("%s/mbar.txt" % work_dir) as file:

            # Process the MBAR data.
            for line in file:
                # Process the overlap matrix.
                if "#Overlap matrix" in line:

                    # Get the next row.
                    row = next(file)

                    # Loop until we hit the next section.
                    while not row.startswith("#DG"):
                        # Extract the data for this row.
                        records = [float(x) for x in row.split()]

                        # Append to the overlap matrix.
                        overlap.append(records)

                        # Get the next line.
                        row = next(file)

                # Process the PMF.
                elif "PMF from MBAR" in line:
                    # Get the next row.
                    row = next(file)

                    # Loop until we hit the next section.
                    while not row.startswith("#TI"):
                        # Split the line.
                        records = row.split()

                        # Append the data.
                        data.append((float(records[0]),
                                     float(records[1]) * _Units.Energy.kcal_per_mol,
                                     float(records[2]) * _Units.Energy.kcal_per_mol))

                        # Get the next line.
                        row = next(file)

        return (data, overlap)

    @staticmethod
    def difference(pmf, pmf_ref):
        """Compute the relative free-energy difference between two perturbation
           legs.

           Parameters
           ----------

           pmf : [(float, :class:`Energy <BioSimSpace.Types.Energy>`, :class:`Energy <BioSimSpace.Types.Energy>`)]
               The potential of mean force (PMF) of interest. The data is a list
               of tuples, where each tuple contains the lambda value, the PMF,
               and the standard error.

           pmf_ref : [(float, :class:`Energy <BioSimSpace.Types.Energy>`, :class:`Energy <BioSimSpace.Types.Energy>`)]
               The reference potential of mean force (PMF). The data is a list
               of tuples, where each tuple contains the lambda value, the PMF,
               and the standard error.

           Returns
           -------

           free_energy : (:class:`Energy <BioSimSpace.Types.Energy>`, :class:`Energy <BioSimSpace.Types.Energy>`)
               The relative free-energy difference and its associated error.
        """

        if not isinstance(pmf, list):
            raise TypeError("'pmf' must be of type 'list'.")
        if not isinstance(pmf_ref, list):
            raise TypeError("'pmf_ref' must be of type 'list'.")

        for rec in pmf:
            if not isinstance(rec, tuple):
                raise TypeError("'pmf1' must contain tuples containing lambda "
                                "values and the associated free-energy and error.")
            else:
                if len(rec) != 3:
                    raise ValueError("Each tuple in 'pmf1' must contain three items: "
                                    "a lambda value and the associated free energy "
                                    "and error.")
                for val in rec[1:]:
                    if not isinstance(val, _Types.Energy):
                        raise TypeError("'pmf' must contain 'BioSimSpace.Types.Energy' types.")

        for rec in pmf_ref:
            if not isinstance(rec, tuple):
                raise TypeError("'pmf_ref' must contain tuples containing lambda "
                                "values and the associated free-energy and error.")
            else:
                if len(rec) != 3:
                    raise ValueError("Each tuple in 'pmf_ref' must contain three items: "
                                    "a lambda value and the associated free energy "
                                    "and error.")
                for val in rec[1:]:
                    if not isinstance(val, _Types.Energy):
                        raise TypeError("'pmf_ref' must contain 'BioSimSpace.Types.Energy' types.")

        # Work out the difference in free energy.
        free_energy = (pmf[-1][1] - pmf[0][1]) - (pmf_ref[-1][1] - pmf_ref[0][1])

        # Propagate the errors. (These add in quadrature.)

        # Measure.
        error0 = _math.sqrt((pmf[-1][2].magnitude() * pmf[-1][2].magnitude()) +
                            (pmf[ 0][2].magnitude() * pmf[ 0][2].magnitude()))

        # Reference.
        error1 = _math.sqrt((pmf_ref[-1][2].magnitude() * pmf_ref[-1][2].magnitude()) +
                            (pmf_ref[ 0][2].magnitude() * pmf_ref[ 0][2].magnitude()))

        # Error for free-energy difference.
        error = _math.sqrt((error0 * error0) + (error1 * error1)) * _Units.Energy.kcal_per_mol

        return (free_energy, error)

    def _difference(self, pmf_ref):
        """Compute the relative free-energy difference between two perturbation
           legs.

           Parameters
           ----------

           pmf_ref : [(float, :class:`Energy <BioSimSpace.Types.Energy>`, :class:`Energy <BioSimSpace.Types.Energy>`)]
               The reference potential of mean force (PMF). The data is a list
               of tuples, where each tuple contains the lambda value, the PMF,
               and the standard error.

           Returns
           -------

           free_energy : (:class:`Energy <BioSimSpace.Types.Energy>`, :class:`Energy <BioSimSpace.Types.Energy>`)
               The relative free-energy difference and its associated error.
        """

        # Calculate the PMF for this object.
        pmf, _ = self.analyse()

        # Now call the staticmethod passing in both PMFs.
        return Relative.difference(pmf, pmf_ref)

    def _initialise_runner(self, system):
        """Internal helper function to initialise the process runner.

           Parameters
           ----------

           system : :class:`System <BioSimSpace._SireWrappers.System>`
               The molecular system.

        """

        # Initialise list to store the processe
        processes = []

        # Convert to an appropriate AMBER topology. (Required by SOMD for its
        # FEP setup.)
        if self._engine == "SOMD":
            system._set_water_topology("AMBER", property_map=self._property_map)

        # Setup all of the simulation processes for each leg.

        # Get the lambda values from the protocol for the first leg.
        lam_vals = self._protocol.getLambdaValues()

        # Create a process for the first lambda value.
        lam = lam_vals[0]

        # Update the protocol lambda values.
        self._protocol.setLambdaValues(lam=lam, lam_vals=lam_vals)

        # Create and append the required processes for each leg.
        # Nest the working directories inside self._work_dir.

        # Name the first directory.
        first_dir = "%s/lambda_%5.4f" % (self._work_dir, lam)

        # SOMD.
        if self._engine == "SOMD":
            # Check for GPU support.
            if "CUDA_VISIBLE_DEVICES" in _os.environ:
                platform = "CUDA"
            else:
                platform = "CPU"

            first_process = _Process.Somd(system, self._protocol,
                platform=platform, work_dir=first_dir,
                property_map=self._property_map)
            if self._setup_only:
                del(first_process)
            else:
                processes.append(first_process)

        # GROMACS.
        elif self._engine == "GROMACS":
            first_process = _Process.Gromacs(system, self._protocol,
                work_dir=first_dir, ignore_warnings=self._ignore_warnings,
                show_errors=self._show_errors)
            if self._setup_only:
                del(first_process)
            else:
                processes.append(first_process)

        # Loop over the rest of the lambda values.
        for x, lam in enumerate(lam_vals[1:]):
            # Name the directory.
            new_dir = "%s/lambda_%5.4f" % (self._work_dir, lam)

            # Use the full path.
            if new_dir[0] != "/":
                new_dir = _os.getcwd() + "/" + new_dir

            # Delete any existing directories.
            if _os.path.isdir(new_dir):
                _shutil.rmtree(new_dir, ignore_errors=True)

            # Copy the first directory to that of the current lambda value.
            _shutil.copytree(first_dir, new_dir)

            # Update the protocol lambda values.
            self._protocol.setLambdaValues(lam=lam, lam_vals=lam_vals)

            # Now update the lambda values in the config files.

            # SOMD.
            if self._engine == "SOMD":
                new_config = []
                with open(new_dir + "/somd.cfg", "r") as f:
                    for line in f:
                        if "lambda_val" in line:
                            new_config.append("lambda_val = %s\n" % lam)
                        else:
                            new_config.append(line)
                with open(new_dir + "/somd.cfg", "w") as f:
                    for line in new_config:
                        f.write(line)

                # Create a copy of the process and update the working
                # directory.
                if not self._setup_only:
                    process                 = _copy.copy(first_process)
                    process._system         = first_process._system.copy()
                    process._protocol       = self._protocol
                    process._work_dir       = new_dir
                    process._std_out_file   = new_dir + "/somd.out"
                    process._std_err_file   = new_dir + "/somd.err"
                    process._rst_file       = new_dir + "/somd.rst7"
                    process._top_file       = new_dir + "/somd.prm7"
                    process._traj_file      = new_dir + "/traj000000001.dcd"
                    process._restart_file   = new_dir + "/latest.rst"
                    process._config_file    = new_dir + "/somd.cfg"
                    process._pert_file      = new_dir + "/somd.pert"
                    process._gradients_file = new_dir + "/gradients.dat"
                    process._input_files    = [process._config_file,
                                               process._rst_file,
                                               process._top_file,
                                               process._pert_file]
                    processes.append(process)

            # GROMACS.
            elif self._engine == "GROMACS":
                # Delete the existing binary run file.
                _os.remove(new_dir + "/gromacs.tpr")
                new_config = []
                with open(new_dir + "/gromacs.mdp", "r") as f:
                    for line in f:
                        if "init-lambda-state" in line:
                            new_config.append("init-lambda-state = %d\n" % (x+1))
                        else:
                            new_config.append(line)
                with open(new_dir + "/gromacs.mdp", "w") as f:
                    for line in new_config:
                        f.write(line)

                mdp     = new_dir + "/gromacs.mdp"
                mdp_out = new_dir + "/gromacs.out.mdp"
                gro     = new_dir + "/gromacs.gro"
                top     = new_dir + "/gromacs.top"
                tpr     = new_dir + "/gromacs.tpr"

                # Use grompp to generate the portable binary run input file.
                command = "%s grompp -f %s -po %s -c %s -p %s -r %s -o %s" \
                    % (_gmx_exe, mdp, mdp_out, gro, top, gro, tpr)

                # Run the command. If this worked for the first lambda value,
                # then it should work for all others.
                proc = _subprocess.run(_shlex.split(command), shell=False, text=True,
                    stdout=_subprocess.PIPE, stderr=_subprocess.PIPE)

                # Create a copy of the process and update the working
                # directory.
                if not self._setup_only:
                    process                 = _copy.copy(first_process)
                    process._system         = first_process._system.copy()
                    process._protocol       = self._protocol
                    process._work_dir       = new_dir
                    process._std_out_file   = new_dir + "/gromacs.out"
                    process._std_err_file   = new_dir + "/gromacs.err"
                    process._gro_file       = new_dir + "/gromacs.gro"
                    process._top_file       = new_dir + "/gromacs.top"
                    process._traj_file      = new_dir + "/gromacs.trr"
                    process._config_file    = new_dir + "/gromacs.mdp"
                    process._tpr_file       = new_dir + "/gromacs.tpr"
                    process._input_files    = [process._config_file,
                                               process._gro_file,
                                               process._top_file,
                                               process._tpr_file]
                    processes.append(process)

        if not self._setup_only:
            # Initialise the process runner. All processes have already been nested
            # inside the working directory so no need to re-nest.
            self._runner = _Process.ProcessRunner(processes)

    def _update_run_args(self, args):
        """Internal function to update run arguments for all subprocesses.

           Parameters
           ----------

           args : dict, collections.OrderedDict
               A dictionary which contains the new command-line arguments
               for the process executable.
        """

        if not isinstance(args, dict):
            raise TypeError("'args' must be of type 'dict'")

        for process in self._runner.processes():
            process.setArgs(args)

def getData(name="data", file_link=False, work_dir=None):
    """Return a link to a zip file containing the data files required for
       post-simulation analysis.

       Parameters
       ----------

       name : str
           The name of the zip file.

       file_link : bool
           Whether to return a FileLink when working in Jupyter.

       work_dir : str
           The working directory for the simulation.

       Returns
       -------

       output : str, IPython.display.FileLink
           A path, or file link, to an archive of the process input.
    """
    return Relative.getData(name=name, file_link=file_link, work_dir=work_dir)<|MERGE_RESOLUTION|>--- conflicted
+++ resolved
@@ -166,13 +166,8 @@
 
         # Validate the user specified molecular dynamics engine.
         if engine is not None:
-<<<<<<< HEAD
             if not isinstance(engine, str):
-                raise Types("'engine' must be of type 'str'.")
-=======
-            if type(engine) is not str:
                 raise TypeError("'engine' must be of type 'str'.")
->>>>>>> 38457685
 
             # Strip whitespace from engine and convert to upper case.
             engine = engine.replace(" ", "").upper()
